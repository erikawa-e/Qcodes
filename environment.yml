name: qcodes
channels:
 - defaults
 - conda-forge
dependencies:
 - python=3.6.8
 - pip
 - numpy=1.16.3 # numpy 1.16.0 .. 1.16.2 may fail our tests due to https://github.com/numpy/numpy/issues/13089
 - matplotlib=3.0
 - pyqtgraph=0.10.0
 - pyvisa=1.9.1
 - h5py=2.9.0
 - pyqt=5.9
 - QtPy
 - jsonschema
 - jupyter=1.0.0
 - hypothesis
 - pytest
 - pytest-runner
 - spyder
 - pyzmq
 - ruamel_yaml
 - wrapt
 - pyyaml
 - lxml
 - scipy
 - gitpython
 - pandas
 - testpath>=0.4.2 # 0.4.1 is bad due to https://github.com/conda-forge/testpath-feedstock/issues/7
 - tqdm
<<<<<<< HEAD
 - dataclasses  # this won't be needed when we move to python 3.7
=======
 - tabulate
>>>>>>> d651e3d0
 - pip:
    - websockets>=7.0
    - broadbean>=0.9.1
    - ruamel.yaml<|MERGE_RESOLUTION|>--- conflicted
+++ resolved
@@ -28,11 +28,8 @@
  - pandas
  - testpath>=0.4.2 # 0.4.1 is bad due to https://github.com/conda-forge/testpath-feedstock/issues/7
  - tqdm
-<<<<<<< HEAD
  - dataclasses  # this won't be needed when we move to python 3.7
-=======
  - tabulate
->>>>>>> d651e3d0
  - pip:
     - websockets>=7.0
     - broadbean>=0.9.1
