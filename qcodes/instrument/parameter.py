--- conflicted
+++ resolved
@@ -60,13 +60,9 @@
 import os
 import collections
 import warnings
-<<<<<<< HEAD
 import enum
-from typing import Optional, Sequence, TYPE_CHECKING, Union, Callable, List, Dict, Any, Sized, Iterable, cast
-=======
 from typing import Optional, Sequence, TYPE_CHECKING, Union, Callable, List, \
-    Dict, Any, Sized, Iterable, Type
->>>>>>> f7b173fa
+    Dict, Any, Sized, Iterable, cast, Type
 from functools import partial, wraps
 import numpy
 
