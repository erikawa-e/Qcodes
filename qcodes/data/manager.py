--- conflicted
+++ resolved
@@ -58,13 +58,8 @@
         super().restart()
 
 
-<<<<<<< HEAD
 class DataServer(BaseServer):
-    '''
-=======
-class DataServer:
     """
->>>>>>> 176415ed
     Running in its own process, receives, holds, and returns current `Loop` and
     monitor data, and writes it to disk (or other storage)
 
@@ -124,16 +119,6 @@
     # query handlers                                                     #
     ######################################################################
 
-<<<<<<< HEAD
-=======
-    def handle_halt(self):
-        """
-        Quit this DataServer
-        """
-        self._running = False
-        self._reply(True)
-
->>>>>>> 176415ed
     def handle_new_data(self, data_set):
         """
         Load a new (normally empty) DataSet into the DataServer, and
@@ -156,39 +141,23 @@
     def handle_store_data(self, *args):
         """
         Put some data into the DataSet
-<<<<<<< HEAD
-        '''
-=======
-        This is the only query that does not return a value, so the measurement
-        loop does not need to wait for a reply.
         """
->>>>>>> 176415ed
         self._data.store(*args)
 
     def handle_get_measuring(self):
         """
         Is a measurement loop presently running?
-<<<<<<< HEAD
-        '''
+        """
         return self._measuring
-=======
-        """
-        self._reply(self._measuring)
->>>>>>> 176415ed
 
     def handle_get_data(self, attr=None):
         """
         Return the active DataSet or some attribute of it
-<<<<<<< HEAD
-        '''
+        """
         return getattr(self._data, attr) if attr else self._data
-=======
-        """
-        self._reply(getattr(self._data, attr) if attr else self._data)
 
     def handle_get_changes(self, synced_indices):
         """
         Return all new data after the last sync
         """
-        self._reply(self._data.get_changes(synced_indices))
->>>>>>> 176415ed
+        return self._data.get_changes(synced_indices)