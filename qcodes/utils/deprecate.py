--- conflicted
+++ resolved
@@ -1,7 +1,3 @@
-<<<<<<< HEAD
-from functools import wraps, partial
-=======
->>>>>>> 5931a14a
 import warnings
 import types
 from contextlib import contextmanager
