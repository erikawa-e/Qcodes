numpy==1.16.3 # numpy 1.16.0 .. 1.16.2 may fail our tests due to https://github.com/numpy/numpy/issues/13089
matplotlib==3.0.*
pyqtgraph==0.10.0
PyVISA==1.9.1
h5py==2.9.0
PyQt5==5.9.*
QtPy
jsonschema
ruamel.yaml
pyzmq>=16.0.2
broadbean>=0.9.1
wrapt
pandas
tqdm
<<<<<<< HEAD
dataclasses  # this won't be needed when we move to python 3.7
=======
tabulate
>>>>>>> d651e3d0
<|MERGE_RESOLUTION|>--- conflicted
+++ resolved
@@ -12,8 +12,5 @@
 wrapt
 pandas
 tqdm
-<<<<<<< HEAD
 dataclasses  # this won't be needed when we move to python 3.7
-=======
-tabulate
->>>>>>> d651e3d0
+tabulate